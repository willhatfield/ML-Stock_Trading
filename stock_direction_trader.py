--- conflicted
+++ resolved
@@ -1,23 +1,13 @@
 import numpy as np
 import pandas as pd
-# Matplotlib is only required for plotting, which the tests do not use.
-try:  # pragma: no cover
-    import matplotlib.pyplot as plt
-except ModuleNotFoundError:  # pragma: no cover
-    plt = None
+import matplotlib.pyplot as plt
 import argparse
 import logging
 import os
 import sys
 from datetime import datetime, timedelta
-<<<<<<< HEAD
-# TensorFlow is optional for data preparation tests; import lazily.
-try:  # pragma: no cover - heavy dependency not needed for tests
-    import tensorflow as tf
-except ModuleNotFoundError:  # pragma: no cover
-    tf = None
-try:  # pragma: no cover - optional for tests
-    from sklearn.preprocessing import StandardScaler
+import tensorflow as tf
+from sklearn.preprocessing import StandardScaler
     from sklearn.metrics import (
         accuracy_score,
         precision_score,
@@ -25,20 +15,9 @@
         f1_score,
         confusion_matrix,
     )
-except ModuleNotFoundError:  # pragma: no cover
-    StandardScaler = None
-    accuracy_score = precision_score = recall_score = f1_score = confusion_matrix = None
-try:  # pragma: no cover
-    import joblib
-except ModuleNotFoundError:  # pragma: no cover
-    joblib = None
-=======
-import tensorflow as tf
 from sklearn.preprocessing import StandardScaler
-from sklearn.metrics import accuracy_score, precision_score, recall_score, f1_score, confusion_matrix
 from sklearn.model_selection import TimeSeriesSplit
 import joblib
->>>>>>> d32be63e
 
 # Set random seeds for reproducibility
 np.random.seed(42)
